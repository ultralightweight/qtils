# Configuration file for the Sphinx documentation builder.
#
# This file only contains a selection of the most common options. For a full
# list see the documentation:
# https://www.sphinx-doc.org/en/master/usage/configuration.html

# -- Path setup --------------------------------------------------------------

# If extensions (or modules to document with autodoc) are in another directory,
# add these directories to sys.path here. If the directory is relative to the
# documentation root, use os.path.abspath to make it absolute, like shown here.
#
# import os
# import sys
# sys.path.insert(0, os.path.abspath('.'))


# -- Project information -----------------------------------------------------

project = 'qtils'
copyright = '2019, Daniel Kovacs <@neonihil>'
author = 'Daniel Kovacs <@neonihil>'

# The short X.Y version
<<<<<<< HEAD
version = '0.9.5'

# The full version, including alpha/beta/rc tags
release = '0.9.5'
=======
version = '0.10.2'

# The full version, including alpha/beta/rc tags
release = '0.10.2'
>>>>>>> 5e5f2d8a


# -- General configuration ---------------------------------------------------

master_doc = "index"

# Add any Sphinx extension module names here, as strings. They can be
# extensions coming with Sphinx (named 'sphinx.ext.*') or your custom
# ones.
extensions = [
    'sphinx.ext.autodoc',
    'sphinx.ext.todo',
    'sphinx.ext.coverage',
    'sphinx.ext.napoleon',
#    'sphinx.ext.linkcode',
    'sphinx.ext.extlinks',
    'sphinx.ext.intersphinx',
    'sphinx.ext.autosummary',
    'sphinx_rtd_theme',
]

# Add any paths that contain templates here, relative to this directory.
templates_path = ['_templates']

# List of patterns, relative to source directory, that match files and
# directories to ignore when looking for source files.
# This pattern also affects html_static_path and html_extra_path.
exclude_patterns = []


# -- Options for HTML output -------------------------------------------------

# The theme to use for HTML and HTML Help pages.  See the documentation for
# a list of builtin themes.
#
html_theme = 'alabaster'
# html_theme = "sphinx_rtd_theme"

# Add any paths that contain custom static files (such as style sheets) here,
# relative to this directory. They are copied after the builtin static files,
# so a file named "default.css" will overwrite the builtin "default.css".
html_static_path = ['_static']
# html_theme_path = ["_themes", ]


# -- Extension configuration -------------------------------------------------

# -- Options for intersphinx extension ---------------------------------------

# Example configuration for intersphinx: refer to the Python standard library.
intersphinx_mapping = {'https://docs.python.org/3/': None}

# -- Options for todo extension ----------------------------------------------

# If true, `todo` and `todoList` produce output, else they produce nothing.
todo_include_todos = True

<|MERGE_RESOLUTION|>--- conflicted
+++ resolved
@@ -22,17 +22,10 @@
 author = 'Daniel Kovacs <@neonihil>'
 
 # The short X.Y version
-<<<<<<< HEAD
-version = '0.9.5'
-
-# The full version, including alpha/beta/rc tags
-release = '0.9.5'
-=======
 version = '0.10.2'
 
 # The full version, including alpha/beta/rc tags
 release = '0.10.2'
->>>>>>> 5e5f2d8a
 
 
 # -- General configuration ---------------------------------------------------
